<?xml version="1.0"?>
<!--

  Copyright (c) 2004-2014, PostgreSQL Global Development Group

  Build file to allow ant (http://ant.apache.org/) to be used
  to build the PostgreSQL JDBC Driver.

  This file now requires Ant 1.4.1.  2002-04-18


-->

<!DOCTYPE project [
  <!ENTITY jarfiles "postgresql.jar">
]>

<project name="postgresqlJDBC" default="all" basedir="." xmlns:artifact="antlib:org.apache.maven.artifact.ant">

  <!-- set global properties for this build -->
  <property name="srcdir"  value="." />
  <property name="jardir"  value="jars" />
  <property name="builddir" value="build" />
  <property name="package" value="org/postgresql" />
  <property name="debug" value="on" />

  <!-- default build parameters are in build.properties, these may be
       overridden by local configuration settings in build.local.properties
  -->
  <property file="build.local.properties" />
  <property file="build.properties"/>

 <!-- define artifacts' name, which follows the convention of Maven -->
  <property name="maven.jar" value="${jardir}/${maven.artifact.id}-${maven.artifact.version}.jar"/>
  <property name="maven.javadoc.jar" value="${jardir}/${maven.artifact.id}-${maven.artifact.version}-javadoc.jar"/>
  <property name="maven.sources.jar" value="${jardir}/${maven.artifact.id}-${maven.artifact.version}-sources.jar"/>

  <patternset id="jdbc.version.src.pattern">
    <!-- This is the core of the driver.  It is common for all versions. -->
    <include name="${package}/*.java" />
    <include name="${package}/core/**" />
    <include name="${package}/copy/**" />
    <include name="${package}/fastpath/**" />
    <include name="${package}/geometric/**" />
    <include name="${package}/largeobject/**" />
    <include name="${package}/util/**" />

    <!--
    Each jdbcN subpackage is used only if the driver supports *at least* that
    revision of JDBC. That is, a JDBC2 build uses only jdbc2, a JDBC3 build
    uses both jdbc2 and jdbc3, etc.

    Within those subpackages, classes beginning with "JdbcN" are assumed to be
    the concrete implementations for JDBC version N and are built only if the
    driver supports *exactly* that version. For example, jdbc2/Jdbc2Statement.java
    is built only if the driver build is a JDBC2 build.
    -->

    <!-- jdbc2 subpackage -->
    <include name="${package}/jdbc2/**"/>

    <!-- jdbc3 subpackage -->
    <include name="${package}/jdbc3/Abstract*.java"/>
    <include name="${package}/jdbc3/PSQLSavepoint.java"/>

    <include name="${package}/jdbc3/Jdbc3Array.java" if="jdbc3"/>
    <include name="${package}/jdbc3/Jdbc3Blob.java" if="jdbc3"/>
    <include name="${package}/jdbc3/Jdbc3CallableStatement.java" if="jdbc3"/>
    <include name="${package}/jdbc3/Jdbc3Clob.java" if="jdbc3"/>
    <include name="${package}/jdbc3/Jdbc3Connection.java" if="jdbc3"/>
    <include name="${package}/jdbc3/Jdbc3DatabaseMetaData.java" if="jdbc3"/>
    <include name="${package}/jdbc3/Jdbc3PreparedStatement.java" if="jdbc3"/>
    <include name="${package}/jdbc3/Jdbc3ResultSet.java" if="jdbc3"/>
    <include name="${package}/jdbc3/Jdbc3ResultSetMetaData.java.java" if="jdbc3"/>
    <include name="${package}/jdbc3/Jdbc3Statement.java" if="jdbc3"/>

    <!-- jdbc3g subpackage -->
    <include name="${package}/jdbc3g/*.java" if="jdbc3g"/>
    <exclude name="${package}/jdbc3g/Jdbc3g*.java" unless="jdbc3g"/>

    <!-- jdbc4 subpackage -->
    <include name="${package}/jdbc4/*.java" if="jdbc4any"/>
    <exclude name="${package}/jdcb4/Jdbc4*.java" unless="jdbc4any"/>

    <!-- ssl -->
    <include name="${package}/ssl/SingleCertValidatingFactory.java" if="jdbc4any"/>
    <include name="${package}/ssl/jdbc4/*.java" if="jdbc4any"/>
    <include name="${package}/ssl/jdbc3/*.java" if="jdbc3any"/>
    <include name="${package}/ssl/*.java" if="jdbc3any"/>

    <!-- gss and sspi -->
    <include name="${package}/gss/*.java"/>
    <include name="${package}/sspi/*.java"/>

    <!-- datasource stuff -->
    <include name="${package}/jdbc3/Jdbc3ConnectionPool.java" if="jdbc3any"/>
    <include name="${package}/jdbc3/Jdbc3PoolingDataSource.java" if="jdbc3any"/>
    <include name="${package}/jdbc3/Jdbc3SimpleDataSource.java" if="jdbc3any"/>

    <include name="${package}/ds/*.java"/>
    <include name="${package}/ds/common/*.java"/>
    <include name="${package}/ds/jdbc23/*.java"/>
    <include name="${package}/ds/jdbc4/*.java" if="jdbc4any"/>

    <!-- XA stuff -->
    <include name="${package}/xa/*.java"/>
    <include name="${package}/xa/jdbc3/*.java"/>
    <include name="${package}/xa/jdbc4/*.java" if="jdbc4any"/>
  </patternset>

<<<<<<< HEAD
  <artifact:dependencies pathId="dependency.classpath" useScope="test">
    <dependency groupId="junit" artifactId="junit" version="4.11" scope="test"/>
  </artifact:dependencies>
=======
  <property name="waffle-jna.version" value="1.7" />

  <target name="maven-dependencies" depends="check_versions">
    <!--
         This is all maven-ant-tasks dependency declaration code.
         See http://maven.apache.org/ant-tasks/reference.html

         You must depend on either release-version or snapshot-version prior to
         this, as it expects properties set by those tasks to be present.
    -->

    <fail unless="maven.artifact.version.string">snapshot-version or release-version target must run as the first task</fail>

    <!-- Expose the Waffle POM so we can reference its version attributes -->
    <artifact:dependencies>
      <dependency groupId="com.github.dblock.waffle" artifactId="waffle-jna"
                  version="${waffle-jna.version}" type="pom"/>
      <remoteRepository id="${maven.remote.repository.id}"
			url="${maven.remote.repository.url}" />
    </artifact:dependencies>

    <!-- Import Waffle's pom so we can reference its properties -->
    <artifact:pom id="waffle-pom"
                  file="${com.github.dblock.waffle:waffle-jna:pom}"
                  inheritAllProperties="true"/>

    <!--
         Declare our own pom with dependencies, which we'll then extract into
         filesets with separate artifact:dependencies clauses.

         Base it on the template pom in src/pom/pom.xml
    -->
    <artifact:pom id="org.postgresql:postgresql:pom"
                  groupId="${maven.group.id}"
                  artifactId="${maven.artifact.id}"
                  version="${maven.artifact.version.string}" 
                  name="${maven.artifact.description} ${jdbc.version.upper}"
                  url="http://jdbc.postgresql.org"
                  >

      <license name="The PostgreSQL License"
               url="http://www.postgresql.org/about/licence/"/>

      <developer id="davecramer" name="Dave Cramer"/>
      <developer id="jurka" name="Kris Jurka"/>
      <developer id="oliver" name="Oliver Jowett"/>
      <developer id="ringerc" name="Craig Ringer"/>

      <scm connection="scm:git:git@github.com:pgjdbc/pgjdbc.git"
           url="https://github.com/pgjdbc/pgjdbc" />

      <!--
           TODO: Is this useful/required? Get pom generator to emit it.
      <repository uniqueVersion="false"
                  id="org.postgresql"
                  url="https://oss.sonatype.org/content/repositories/snapshots"
                  layout="legacy"
                  />
      -->

      <!--
           Waffle-JNA is used for SSPI authentication support on Windows.  We compile
           against it on all platforms for consistent builds.
      -->
      <dependency groupId="com.github.dblock.waffle" artifactId="waffle-jna"
                  version="${waffle-jna.version}" scope="compile">
        <!--
         We want to force most of Waffle's transitive dependencies to runtime
         dependencies so we can't accidentally depend on their contents at
         compile time. So exclude them from the compile dependencies, then
         declare another runtime dependency on waffle-jna without these
         exclusions later.
        -->
        <exclusion groupId="com.google.guava" artifactId="guava"/>
        <exclusion groupId="org.slf4j" artifactId="slf4j-api"/>
        <exclusion groupId="org.slf4j" artifactId="slf4j-simple"/>
        <!--
         Note that we do NOT exclude net.java.dev.jna:jna or
         net.java.dev.jna:jna-platform since we intentionally use the one
         Waffle exposes.
        -->
      </dependency>


      <!--
           Re-declare our waffle-jna dependency without excludes for runtime
           bundling use.
      -->
      <dependency groupId="com.github.dblock.waffle" artifactId="waffle-jna"
                  version="${waffle-jna.version}" scope="runtime"/>

      <!--
         Pull in slf4j-simple too, since Waffle uses slf4j. 
         (It's declared optional by waffle so ant-tasks doesn't fetch it normally)
      -->
      <dependency groupId="org.slf4j" artifactId="slf4j-simple"
                  version="${waffle-pom.properties.slf4j.version}" scope="runtime"/>

      <!-- Ensure JUnit is available, since we hide the ant runtime -->
      <dependency groupId="junit" artifactId="junit" version="4.0"
                  scope="test"/>

    </artifact:pom>

    <!--
         Select a subset of dependencies from our pom as a fileset.

         These libraries should be visible to javac:
    -->
    <artifact:dependencies pathId="dependency.compile.classpath"
                           filesetId="dependency.compile.fileset"
                           pomRefId="org.postgresql:postgresql:pom">
      <remoteRepository id="${maven.remote.repository.id}"
                        url="${maven.remote.repository.url}"/>
    </artifact:dependencies>

    <!-- These libraries should be bundled for use at runtime and added to the
         classpath when running tests-->
    <artifact:dependencies pathId="dependency.runtime.classpath"
                           filesetId="dependency.runtime.fileset"
                           pomRefId="org.postgresql:postgresql:pom">
      <remoteRepository id="${maven.remote.repository.id}"
                        url="${maven.remote.repository.url}"/>
    </artifact:dependencies>

    <!--
      These are used for test compilation and for test running only. They aren't
      exposed to javac during the main driver compilation.
    -->
    <artifact:dependencies pathId="dependency.test.classpath"
                           filesetId="dependency.test.fileset"
                           useScope="test"
                           pomRefId="org.postgresql:postgresql:pom">
      <remoteRepository id="${maven.remote.repository.id}"
                        url="${maven.remote.repository.url}"/>
    </artifact:dependencies>

    <!-- To make life easier for IDE users, copy dependencies to lib/ -->
    <copy todir="lib/">
      <fileset refid="dependency.compile.fileset"/>
      <fileset refid="dependency.runtime.fileset"/>
      <fileset refid="dependency.test.fileset"/>
      <mapper type="flatten"/>
    </copy>

  </target>
>>>>>>> f1eb5b6b

  <target name="check_versions">
    <condition property="jdbc2">
      <or>
        <equals arg1="${java.specification.version}" arg2="1.2"/>
        <equals arg1="${java.specification.version}" arg2="1.3"/>
      </or>
    </condition>
    <condition property="jdbc3">
        <equals arg1="${java.specification.version}" arg2="1.4"/>
    </condition>
    <condition property="jdbc3g">
	<equals arg1="${java.specification.version}" arg2="1.5"/>
    </condition>
    <condition property="jdbc4">
        <equals arg1="${java.specification.version}" arg2="1.6"/>
    </condition>
    <condition property="jdbc41">
      <or>
	<equals arg1="${java.specification.version}" arg2="1.7"/>
        <equals arg1="${java.specification.version}" arg2="1.8"/>
      </or>
    </condition>
    <condition property="jdbc4any">
      <or>
        <isset property="jdbc4" />
	<isset property="jdbc41" />
      </or>
    </condition>
    <condition property="jdbc3any">
      <or>
        <isset property="jdbc3" />
	<isset property="jdbc3g" />
      </or>
    </condition>
    <condition property="jdbc3plus">
      <or>
        <isset property="jdbc3any" />
	<isset property="jdbc4any" />
      </or>
    </condition>

    <condition property="unknownjvm">
      <not>
        <or>
          <isset property="jdbc2" />
          <isset property="jdbc3any" />
          <isset property="jdbc4any" />
        </or>
      </not>
    </condition>

    <fail if="jdbc2" message="1.4 or higher JDK is required to build the JDBC driver." />
    <fail if="unknownjvm" message="Unknown JDK version." />

    <available property="junit" classname="junit.framework.Test"/>
    <available property="junit.task" classname="org.apache.tools.ant.taskdefs.optional.junit.JUnitTask"/>

    <condition property="jdbc4tests">
      <and>
        <isset property="jdbc4any" />
        <isset property="junit" />
      </and>
    </condition>

    <condition property="jdbc41tests">
      <and>
        <isset property="jdbc41" />
        <isset property="junit" />
      </and>
    </condition>

    <condition property="jdbc.version" value="jdbc3">
      <isset property="jdbc3any" />
    </condition>

    <condition property="jdbc.version" value="jdbc4">
      <isset property="jdbc4" />
    </condition>

    <condition property="jdbc.version" value="jdbc41">
      <isset property="jdbc41" />
    </condition>

    <condition property="jdbc.version.upper" value="JDBC3">
      <isset property="jdbc3any" />
    </condition>

    <condition property="jdbc.version.upper" value="JDBC4">
      <isset property="jdbc4" />
    </condition>

    <condition property="jdbc.version.upper" value="JDBC41">
      <isset property="jdbc41" />
    </condition>
  </target>

  <!-- default target -->
  <target name="all" depends="snapshot-version, jar">
    <!-- This task is empty, it just exists to provide dependencies -->
  </target>

  <!-- create the jar file -->
  <target name="jar" depends="compile, artifact-version">
    <property name="artifact.jar" value="${jardir}/${artifact.version.string}.jar"/>
    <jar jarfile="${artifact.jar}">
      <fileset dir="${builddir}">
        <include name="${package}/**/*.class" />
      </fileset>

      <fileset dir="${srcdir}">
        <include name="${package}/translation/*.class" />
      </fileset>

      <metainf dir="META-INF">
      </metainf>
      <manifest>
        <attribute name="Main-Class" value="org.postgresql.util.PGJDBCMain"/>
      </manifest>
    </jar>
  </target>

  <!-- create a distribution with docs, dependencies, and driver jar -->
  <target name="dist" depends="jar, publicapi">
    <zip whenempty="fail" destfile="${artifact.version.string}-dist.zip" level="9">

      <!-- Driver JAR -->
      <filelist dir="${jardir}">
        <file name="${artifact.version.string}.jar"/>
      </filelist>

      <!-- Create a lib/ directory with dependencies -->
      <mappedresources>
        <union>
          <fileset refid="dependency.compile.fileset"/>
          <fileset refid="dependency.runtime.fileset"/>
	</union>
        <chainedmapper>
          <flattenmapper/>
          <globmapper from="*.jar" to="lib/*.jar"/>
        </chainedmapper>
      </mappedresources>

      <!-- API javadoc -->
      <mappedresources>
        <fileset dir="${builddir}">
          <include name="publicapi/**"/>
        </fileset>
        <globmapper from="*" to="doc/*"/>
      </mappedresources>

      <!-- Manual from doc/pgjdbc.xml -->
      <!-- TODO: include generated docbook -->
      <filelist>
        <file name="doc/pgjdbc.xml"/>
      </filelist>

      <!-- Misc docs -->
      <filelist>
        <file name="README.md"/>
        <file name="LICENSE"/>
      </filelist>

      <!--
           Processed sources, for IDE debugging use
           
           We don't attempt to make a compileable "dist". Just use git.
      -->
      <mappedresources>
        <fileset dir="${srcdir}">
          <patternset refid="jdbc.version.src.pattern"/>
        </fileset>
        <globmapper from="*" to="src/*"/>
      </mappedresources>

    </zip>
  </target>

  <target name="compile" depends="prepare,check_versions,driver,maven-dependencies">

    <available classname="org.postgresql.Driver" property="old.driver.present" />
    <fail message="Old driver was detected on classpath or in jre/lib/ext, please remove and try again." if="old.driver.present" />

    <javac classpath="${srcdir}" srcdir="${srcdir}" destdir="${builddir}"
           debug="${debug}" source="${java.specification.version}" includeantruntime="false">
      <classpath refid="dependency.compile.classpath"/>
      <!-- Do NOT add dependency.test here, we should not depend on junit -->
      <!-- Similarly, omit dependency.runtime, we're intentionally not compiling against those libs -->
      <patternset refid="jdbc.version.src.pattern"/>
    </javac>
  </target>

  <target name="check_driver">
    <uptodate targetfile="${package}/Driver.java" property="driver.uptodate">
      <srcfiles dir="${srcdir}">
      <include name="${package}/Driver.java.in"/>
      <include name="${package}/ds/PGSimpleDataSource.java.in"/>
      <include name="${package}/ds/PGPoolingDataSource.java.in"/>
      <include name="${package}/ds/PGPooledConnection.java.in"/>
      <include name="${package}/ds/PGConnectionPoolDataSource.java.in" />
      <include name="${package}/xa/PGXADataSource.java.in" />
      <include name="build.properties"/>
      <include name="build.local.properties" />
      </srcfiles>
    </uptodate>
  </target>

  <!--
    This generates Driver.java from Driver.java.in
    It's required for importing the driver version properties
  -->
  <target name="driver" depends="prepare,check_versions,check_driver"
          unless="driver.uptodate">
    <!-- determine the edition text -->
    <condition property="edition" value="JDBC3">
        <equals arg1="${jdbc3}" arg2="true"/>
    </condition>
    <condition property="edition" value="JDBC3g">
    	<equals arg1="${jdbc3g}" arg2="true" />
    </condition>
    <condition property="edition" value="JDBC4">
	<equals arg1="${jdbc4}" arg2="true" />
    </condition>
    <condition property="edition" value="JDBC4.1">
	<equals arg1="${jdbc41}" arg2="true" />
    </condition>

    <!-- determine the connection class -->
    <condition property="connectclass" value="org.postgresql.jdbc3.Jdbc3Connection">
        <equals arg1="${jdbc3}" arg2="true"/>
    </condition>
    <condition property="connectclass" value="org.postgresql.jdbc3g.Jdbc3gConnection">
        <equals arg1="${jdbc3g}" arg2="true"/>
    </condition>
    <condition property="connectclass" value="org.postgresql.jdbc4.Jdbc4Connection">
        <equals arg1="${jdbc4any}" arg2="true" />
    </condition>

    <condition property="notimplementedexception" value="java.sql.SQLException">
        <equals arg1="${jdbc3any}" arg2="true" />
    </condition>
    <condition property="notimplementedexception" value="java.sql.SQLFeatureNotSupportedException">
        <equals arg1="${jdbc4any}" arg2="true" />
    </condition>

    <condition property="simpledsclass" value="org.postgresql.ds.jdbc23.AbstractJdbc23SimpleDataSource">
        <equals arg1="${jdbc3any}" arg2="true" />
    </condition>
    <condition property="simpledsclass" value="org.postgresql.ds.jdbc4.AbstractJdbc4SimpleDataSource">
        <equals arg1="${jdbc4any}" arg2="true" />
    </condition>

    <condition property="poolingdsclass" value="org.postgresql.ds.jdbc23.AbstractJdbc23PoolingDataSource">
        <equals arg1="${jdbc3any}" arg2="true" />
    </condition>
    <condition property="poolingdsclass" value="org.postgresql.ds.jdbc4.AbstractJdbc4PoolingDataSource">
        <equals arg1="${jdbc4any}" arg2="true" />
</condition>

    <condition property="pooledconnclass" value="org.postgresql.ds.jdbc23.AbstractJdbc23PooledConnection">
        <equals arg1="${jdbc3any}" arg2="true" />
    </condition>
    <condition property="pooledconnclass" value="org.postgresql.ds.jdbc4.AbstractJdbc4PooledConnection">
        <equals arg1="${jdbc4any}" arg2="true" />
    </condition>

    <condition property="connpooldsclass" value="org.postgresql.ds.jdbc23.AbstractJdbc23ConnectionPoolDataSource">
        <equals arg1="${jdbc3any}" arg2="true" />
    </condition>
    <condition property="connpooldsclass" value="org.postgresql.ds.jdbc4.AbstractJdbc4ConnectionPoolDataSource">
        <equals arg1="${jdbc4any}" arg2="true" />
    </condition>

    <condition property="xadsclass" value="org.postgresql.xa.jdbc3.AbstractJdbc3XADataSource">
        <equals arg1="${jdbc3any}" arg2="true" />
    </condition>
    <condition property="xadsclass" value="org.postgresql.xa.jdbc4.AbstractJdbc4XADataSource">
        <equals arg1="${jdbc4any}" arg2="true" />
    </condition>
    <condition property="makesslclass" value="org.postgresql.ssl.jdbc3.AbstractJdbc3MakeSSL">
        <equals arg1="${jdbc3any}" arg2="true" />
    </condition>
    <condition property="makesslclass" value="org.postgresql.ssl.jdbc4.AbstractJdbc4MakeSSL">
        <equals arg1="${jdbc4any}" arg2="true" />
    </condition>
	
    <!-- Some defaults -->
    <filter token="MAJORVERSION" value="${major}" />
    <filter token="MINORVERSION" value="${minor}" />
    <filter token="VERSION" value="PostgreSQL ${fullversion} ${edition}" />
    <filter token="JDBCCONNECTCLASS" value="${connectclass}" />
    <filter token="NOTIMPLEMENTEDEXCEPTION" value="${notimplementedexception}" />
    <filter token="XA_DS_CLASS" value="${xadsclass}" />
    <filter token="POOLING_DS_CLASS" value="${poolingdsclass}" />
    <filter token="SIMPLE_DS_CLASS" value="${simpledsclass}" />
    <filter token="POOLED_CONN_CLASS" value="${pooledconnclass}" />
    <filter token="CONN_POOL_DS_CLASS" value="${connpooldsclass}" />
    <filter token="DEF_PGPORT" value="${def_pgport}" />
    <filter token="MAKE_SSL_CLASS" value="${makesslclass}"/>

     <fail unless="major" message="'major' undefined. Please follow the directions in README."/>
     <fail unless="minor" message="'minor' undefined. Please follow the directions in README."/>
     <fail unless="fullversion" message="'fullversion' undefined. Please follow the directions in README."/>
     <fail unless="def_pgport" message="'def_pgport' undefined. Please follow the directions in README."/>
     <fail unless="enable_debug" message="'enable_debug' undefined. Please follow the directions in README."/>
 
    <!-- Put a check for the current version here -->

    <!-- now copy and filter the file -->
    <copy file="${srcdir}/${package}/Driver.java.in"
          overwrite="true"
          tofile="${srcdir}/${package}/Driver.java"
          filtering="yes" />
    <copy file="${srcdir}/${package}/ds/PGPoolingDataSource.java.in"
          overwrite="true"
          tofile="${srcdir}/${package}/ds/PGPoolingDataSource.java"
          filtering="yes" />
    <copy file="${srcdir}/${package}/ds/PGSimpleDataSource.java.in"
          overwrite="true"
          tofile="${srcdir}/${package}/ds/PGSimpleDataSource.java"
          filtering="yes" />
    <copy file="${srcdir}/${package}/ds/PGPooledConnection.java.in"
          overwrite="true"
          tofile="${srcdir}/${package}/ds/PGPooledConnection.java"
          filtering="yes" />
    <copy file="${srcdir}/${package}/ds/PGConnectionPoolDataSource.java.in"
          overwrite="true"
          tofile="${srcdir}/${package}/ds/PGConnectionPoolDataSource.java"
          filtering="yes" />
    <copy file="${srcdir}/${package}/xa/PGXADataSource.java.in"
          overwrite="true"
          tofile="${srcdir}/${package}/xa/PGXADataSource.java"
          filtering="yes" />
    <copy file="${srcdir}/${package}/ssl/MakeSSL.java.in"
          overwrite="true"
          tofile="${srcdir}/${package}/ssl/MakeSSL.java"
          filtering="yes" />

  <echo message="Configured build for the ${edition} edition driver." />
  </target>


  <!-- Prepares the build directory -->
  <target name="prepare">
    <!-- use the enable_debug option from configure -->
    <condition property="debug" value="on">
      <and>
        <equals arg1="${enable_debug}" arg2="yes" />
      </and>
    </condition>
    <mkdir dir="${builddir}" />
    <mkdir dir="${jardir}" />
  </target>


  <!-- This target removes any class files from the build directory -->
  <target name="clean">
    <delete quiet="true" dir="${builddir}" />
    <delete quiet="true" dir="${jardir}" />
    <delete quiet="true" file="${srcdir}/${package}/Driver.java" />
    <delete quiet="true" file="${srcdir}/${package}/ds/PGPoolingDataSource.java" />
    <delete quiet="true" file="${srcdir}/${package}/ds/PGSimpleDataSource.java" />
    <delete quiet="true" file="${srcdir}/${package}/ds/PGPooledConnection.java" />
    <delete quiet="true" file="${srcdir}/${package}/ds/PGConnectionPoolDataSource.java" />
    <delete quiet="true" file="${srcdir}/${package}/xa/PGXADataSource.java" />
    <delete quiet="true" file="${srcdir}/${package}/ssl/MakeSSL.java" />
  </target>

  <!-- This compiles and executes the JUnit tests -->

  <!-- defaults for the tests - override these if required -->
  <property name="server" value="localhost" />
  <property name="port" value="${def_pgport}" />
  <property name="database" value="test" />
  <property name="username" value="test" />
  <!-- Password must be something.  Doesn't matter if trust is used! -->
  <property name="password" value="test" />
	
  <property name="privilegedUser" value="postgres"/>	
  <!-- Password must be something.  Doesn't matter if trust is used! -->
  <property name="privilegedPassword" value=""/>	
	
  <property name="preparethreshold" value="5" />
  <property name="loglevel" value="0" />
  <property name="protocolVersion" value="0" />
  <property name="ssltest.properties" value="ssltest.properties" />

  <!-- The tests now build to a separate directory and jarfile from the
       driver build, to ensure we're really testing against the jar we just
       built, and not whatever happens to be in builddir. -->

  <!-- This compiles and builds the test jarfile. -->  
  <target name="testjar" depends="snapshot-version, jar">
    <mkdir dir="${builddir}/tests"/>
    <javac srcdir="${srcdir}" destdir="${builddir}/tests" debug="${debug}"
           source="${java.specification.version}" includeantruntime="false">
      <classpath refid="dependency.compile.classpath" />
      <classpath refid="dependency.runtime.classpath" />
      <classpath refid="dependency.test.classpath" />
      <include name="${package}/test/**" />

      <exclude name="${package}/test/jdbc4/**" unless="jdbc4tests" />
      <exclude name="${package}/test/jdbc4/jdbc41/**" unless="jdbc41tests" />
      <exclude name="${package}/test/ssl/**" unless="jdbc4tests" />

      <classpath>
        <pathelement location="${artifact.jar}"/>
      </classpath>
    </javac>
    <jar jarfile="${jardir}/postgresql-tests.jar" basedir="${builddir}/tests"/>
  </target>
    
  <!-- This actually runs the tests -->
  <target name="runtest" depends="testjar">
    <fail message="Your version of ant doesn't seem to have the junit task available.  I looked for org.apache.tools.ant.taskdefs.optional.junit.JUnitTask, but I couldn't find it." unless="junit.task" />

    <delete file="postgresql-jdbc-tests.debug.txt"/>

    <property name="testResultsDir" value="${builddir}/testresults" />
    <mkdir dir="${testResultsDir}" />
 
    <junit>
      <formatter type="brief" usefile="false"/>
      <formatter type="xml" usefile="true" />

      <sysproperty key="server" value="${server}" />
      <sysproperty key="port" value="${port}" />
      <sysproperty key="database" value="${database}" />
      <sysproperty key="username" value="${username}" />
      <sysproperty key="password" value="${password}" />
      <sysproperty key="privilegedUser" value="${privilegedUser}"/>	
      <sysproperty key="privilegedPassword" value="${privilegedPassword}"/>	
      <sysproperty key="preparethreshold" value="${preparethreshold}" />
      <sysproperty key="loglevel" value="${loglevel}" />
      <sysproperty key="protocolVersion" value="${protocolVersion}" />
      <sysproperty key="ssltest.properties" value="${ssltest.properties}" />

      <classpath refid="dependency.compile.classpath" />
      <classpath refid="dependency.runtime.classpath" />
      <classpath refid="dependency.test.classpath" />
      <classpath>
        <pathelement location="${artifact.jar}" />
        <pathelement location="${jardir}/postgresql-tests.jar" />
        <pathelement path="${java.class.path}" />
      </classpath>
      <test name="org.postgresql.test.jdbc2.Jdbc2TestSuite" outfile="${testResultsDir}/jdbc2"/>
      <test name="org.postgresql.test.jdbc2.optional.OptionalTestSuite" outfile="${testResultsDir}/jdbc2optional"/>
      <test name="org.postgresql.test.jdbc3.Jdbc3TestSuite" outfile="${testResultsDir}/jdbc3"/>
      <test name="org.postgresql.test.xa.XATestSuite" outfile="${testResultsDir}/xa"/>
      <test name="org.postgresql.test.extensions.ExtensionsSuite" outfile="${testResultsDir}/extensions"/>
      <test name="org.postgresql.test.jdbc4.Jdbc4TestSuite" if="jdbc4tests" outfile="${testResultsDir}/jdbc4"/>
      <test name="org.postgresql.test.jdbc4.jdbc41.Jdbc41TestSuite" if="jdbc41tests" outfile="${testResultsDir}/jdbc41"/>
      <test name="org.postgresql.test.ssl.SslTestSuite" if="jdbc4tests" outfile="${testResultsDir}/ssl"/>
      <test name="org.postgresql.test.ssl.SingleCertValidatingFactoryTest" if="jdbc4tests" outfile="${testResultsDir}/scsf-ssl"/>
    </junit>
  </target>
  
  <!-- Build and run the tests. -->
  <target name="test" depends="snapshot-version,testjar,runtest"/>

  <!-- Build public javadoc -->
  <target name="publicapi" depends="compile">
    <mkdir dir="${builddir}/publicapi" />
    <javadoc destdir="${builddir}/publicapi" charset="utf-8">
      <classpath>
        <pathelement path="${builddir}" />
        <pathelement path="${java.class.path}" />
      </classpath>
      <fileset dir="${srcdir}/${package}">
        <include name="copy/*.java" />
        <include name="geometric/*.java" />
        <include name="largeobject/*.java" />
        <include name="fastpath/*.java" />
        <include name="PG*.java" />
        <include name="util/PGobject.java" />
        <include name="util/PGmoney.java" />
        <include name="util/PGInterval.java" />
        <include name="util/ServerErrorMessage.java" />
        <include name="ssl/WrappedFactory.java" />
        <include name="ssl/NonValidatingFactory.java" />
        <include name="ssl/SingleCertValidatingFactory.java" />
        <include name="ds/PG*.java" />
        <include name="ds/common/BaseDataSource.java" />
        <include name="xa/PGXADataSource.java" />
      </fileset>
    </javadoc>
  </target>

  <!-- Build driver-internal javadoc. NB: needs Ant 1.6 & JDK 1.4 for 'breakiterator'. -->
  <target name="privateapi" depends="compile">
    <javadoc destdir="${builddir}/privateapi" breakiterator="yes" charset="utf-8">
      <classpath>
        <pathelement path="${builddir}" />
        <pathelement path="${java.class.path}" />
      </classpath>
      <fileset dir="${srcdir}/${package}">
        <include name="**/*.java"/>
	<exclude name="jdbc3/Jdbc3*.java" unless="jdbc3" />
	<exclude name="jdbc3g/Jdbc3g*.java" unless="jdbc3g" />
	<exclude name="jdbc4/*.java" unless="jdbc4any" />
	<exclude name="ds/jdbc4/*.java" unless="jdbc4any" />
        <exclude name="test/**/*.java"/>
      </fileset>
    </javadoc>
  </target>

  <!-- Build the documentation -->
  <target name="doc" depends="prepare">
   <mkdir dir="${builddir}/doc"/>
   <xslt basedir="doc" destdir="${builddir}/doc" includes="*.xml" force="yes" style="${docbook.stylesheet}">
     <param name="base.dir" expression="${builddir}/doc/"/>
     <param name="use.id.as.filename" expression="1" />
   </xslt>
  </target>

  <!-- Blah. Can't reference an external XML catalog until Ant 1.6.
       So instead we copy the contents of ${docbook.dtd}/catalog.xml
       here, in the form that Ant's xmlcatalog element wants. -->
  <xmlcatalog id="docbook-catalog">  
    <dtd publicId="-//OASIS//DTD DocBook XML V4.2//EN"
      location="${docbook.dtd}/docbookx.dtd"/>
    <entity publicId="-//OASIS//DTD DocBook CALS Table Model V4.2//EN"
      location="${docbook.dtd}/calstblx.dtd"/>
    <entity publicId="-//OASIS//DTD XML Exchange Table Model 19990315//EN"
      location="${docbook.dtd}/soextblx.dtd"/>
    <entity publicId="-//OASIS//ELEMENTS DocBook Information Pool V4.2//EN"
      location="${docbook.dtd}/dbpoolx.mod"/>    
    <entity publicId="-//OASIS//ELEMENTS DocBook Document Hierarchy V4.2//EN"
      location="${docbook.dtd}/dbhierx.mod"/>    
    <entity publicId="-//OASIS//ENTITIES DocBook Additional General Entities V4.2//EN"
      location="${docbook.dtd}/dbgenent.mod"/>    
    <entity publicId="-//OASIS//ENTITIES DocBook Notations V4.2//EN"
      location="${docbook.dtd}/dbnotnx.mod"/>
    <entity publicId="-//OASIS//ENTITIES DocBook Character Entities V4.2//EN"
      location="${docbook.dtd}/dbcentx.mod"/>
  </xmlcatalog>

  <!-- Validate but don't process the documentation.
       This target expects the DocBook XML DTDs, available at
       http://www.docbook.org/xml/4.2/docbook-xml-4.2.zip, to be
       present in ${docbook.dtd}. If they're not present, they will
       be fetched on each validation from www.oasis-open.org.

       Note that if the DTD fetch fails, validation fails with a fairly
       useless error message. Run ant with -verbose to get a more useful
       error. You'll need to set the java properties http.proxyHost and
       http.proxyPort if you need to go via a proxy to fetch the DTDs.
  -->
       
  <target name="validate-doc" depends="prepare">
    <xmlvalidate warn="true">
      <fileset dir="doc" includes="*.xml"/>
      <xmlcatalog refid="docbook-catalog"/>
    </xmlvalidate>
  </target>

  <target name="artifact-version"
          description="Sets the version string for the jar artifact"
          depends="maven-dependencies">
    <property name="artifact.version.string" value="${maven.artifact.id}-${maven.artifact.version}.${jdbc.version}" />
    <echo message="Artifact version string: ${artifact.version.string}" />
  </target>

  <target name="snapshot-version" description="Sets the version string to a snapshot version" depends="check_versions">
    <fail if="maven.artifact.version.string">snapshot-version task run but version already set</fail>
    <property name="maven.artifact.version.string" value="${maven.artifact.version}-${jdbc.version}-SNAPSHOT" />
    <echo message="Maven version string: ${maven.artifact.version.string}" />
  </target>

  <target name="release-version" description="Sets the version string to a release version" depends="check_versions">
    <fail if="maven.artifact.version.string">release-version task run but version already set</fail>
    <property name="maven.artifact.version.string" value="${maven.artifact.version}-${jdbc.version}" />
    <echo message="Maven version string: ${maven.artifact.version.string}" />
  </target>

  <target name="prepare-pom" depends="maven-dependencies"
          description="Write a pom.xml for uploading to Maven Central">

    <mkdir dir="${builddir}/pom"/>

    <!-- Write out the pom.xml so we can upload it to Maven Central -->
    <artifact:writepom pomRefId="org.postgresql:postgresql:pom"
                       file="${builddir}/pom/pom.xml" />
  </target>

  <target name="snapshot" depends="maven-jar,snapshot-version,prepare-pom" description="deploy snapshot version to Maven snapshot repository">
    <artifact:mvn>
      <artifact:arg value="org.apache.maven.plugins:maven-deploy-plugin:2.6:deploy-file"/>
      <artifact:arg value="-Durl=${maven.snapshots.repository.url}"/>
      <artifact:arg value="-DrepositoryId=${maven.snapshots.repository.id}"/>
      <artifact:arg value="-DpomFile=${builddir}/pom/pom.xml"/>
      <artifact:arg value="-Dfile=${maven.jar}"/>
    </artifact:mvn>
  </target>

  <target name="release" depends="maven-jar,release-version,prepare-pom" description="deploy release version to Maven staging repository">
    <!-- sign and deploy the main artifact -->
    <fail unless="maven.artifact.version.string"/>
    <artifact:mvn>
      <artifact:arg value="org.apache.maven.plugins:maven-gpg-plugin:1.4:sign-and-deploy-file" />
      <artifact:arg value="-Durl=${maven.staging.repository.url}" />
      <artifact:arg value="-DrepositoryId=${maven.staging.repository.id}" />
      <artifact:arg value="-DpomFile=${builddir}/pom/pom.xml" />
      <artifact:arg value="-Dfile=${maven.jar}" />
      <artifact:arg value="-Pgpg" />
    </artifact:mvn>

    <!-- sign and deploy the sources artifact -->
    <artifact:mvn>
      <artifact:arg value="org.apache.maven.plugins:maven-gpg-plugin:1.4:sign-and-deploy-file" />
      <artifact:arg value="-Durl=${maven.staging.repository.url}" />
      <artifact:arg value="-DrepositoryId=${maven.staging.repository.id}" />
      <artifact:arg value="-DpomFile=${builddir}/pom/pom.xml" />
      <artifact:arg value="-Dfile=${maven.sources.jar}" />
      <artifact:arg value="-Dclassifier=sources" />
      <artifact:arg value="-Pgpg" />
    </artifact:mvn>

    <!-- sign and deploy the javadoc artifact -->
    <artifact:mvn>
      <artifact:arg value="org.apache.maven.plugins:maven-gpg-plugin:1.4:sign-and-deploy-file" />
      <artifact:arg value="-Durl=${maven.staging.repository.url}" />
      <artifact:arg value="-DrepositoryId=${maven.staging.repository.id}" />
      <artifact:arg value="-DpomFile=${builddir}/pom/pom.xml" />
      <artifact:arg value="-Dfile=${maven.javadoc.jar}" />
      <artifact:arg value="-Dclassifier=javadoc" />
      <artifact:arg value="-Pgpg" />
    </artifact:mvn>
  </target>

  <!-- create jar files for distribution to maven central -->
  <target name="maven-jar" depends="jar, publicapi">
    <!-- Copy the built jar into a maven compatible name -->
    <copy file="${artifact.jar}" tofile="${maven.jar}"/>
    <!-- Create a jar of the javadoc public api -->
    <jar jarfile="${maven.javadoc.jar}">
      <fileset dir="${builddir}/publicapi">
        <include name="**/*"/>
      </fileset>
    </jar>
    <!-- Create a jar of the source code -->
    <jar jarfile="${maven.sources.jar}">
      <fileset dir="${srcdir}">
        <patternset refid="jdbc.version.src.pattern"/>
        <include name="META-INF/**/*"/>
      </fileset>
    </jar>
  </target>

</project><|MERGE_RESOLUTION|>--- conflicted
+++ resolved
@@ -108,11 +108,6 @@
     <include name="${package}/xa/jdbc4/*.java" if="jdbc4any"/>
   </patternset>
 
-<<<<<<< HEAD
-  <artifact:dependencies pathId="dependency.classpath" useScope="test">
-    <dependency groupId="junit" artifactId="junit" version="4.11" scope="test"/>
-  </artifact:dependencies>
-=======
   <property name="waffle-jna.version" value="1.7" />
 
   <target name="maven-dependencies" depends="check_versions">
@@ -212,7 +207,7 @@
                   version="${waffle-pom.properties.slf4j.version}" scope="runtime"/>
 
       <!-- Ensure JUnit is available, since we hide the ant runtime -->
-      <dependency groupId="junit" artifactId="junit" version="4.0"
+      <dependency groupId="junit" artifactId="junit" version="4.11"
                   scope="test"/>
 
     </artifact:pom>
@@ -259,7 +254,6 @@
     </copy>
 
   </target>
->>>>>>> f1eb5b6b
 
   <target name="check_versions">
     <condition property="jdbc2">
